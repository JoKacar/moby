--- conflicted
+++ resolved
@@ -6,7 +6,6 @@
 	"encoding/binary"
 	"fmt"
 	"net"
-	"os/exec"
 	"syscall"
 	"unsafe"
 )
@@ -771,10 +770,10 @@
 }
 
 func NetworkCreateVethPair(name1, name2 string) error {
-	if data, err := exec.Command("ip", "link", "add", name1, "type", "veth", "peer", "name", name2).Output(); err != nil {
-		return fmt.Errorf("%s %s", data, err)
-	}
-<<<<<<< HEAD
+	s, err := getNetlinkSocket()
+	if err != nil {
+		return err
+	}
 	defer s.Close()
 
 	wb := newNetlinkRequest(syscall.RTM_NEWLINK, syscall.NLM_F_CREATE|syscall.NLM_F_EXCL|syscall.NLM_F_ACK)
@@ -788,7 +787,7 @@
 	nest1 := newRtAttr(syscall.IFLA_LINKINFO, nil)
 	newRtAttrChild(nest1, IFLA_INFO_KIND, zeroTerminated("veth"))
 	nest2 := newRtAttrChild(nest1, IFLA_INFO_DATA, nil)
-	nest3 := newRtAttrChild(nest2, VETH_PEER, nil)
+	nest3 := newRtAttrChild(nest2, VETH_INFO_PEER, nil)
 
 	last := newRtAttrChild(nest3, syscall.IFLA_IFNAME, zeroTerminated(name2))
 	last.prefix = syscall.SizeofIfInfomsg
@@ -799,7 +798,4 @@
 		return err
 	}
 	return s.HandleAck(wb.Seq)
-=======
-	return nil
->>>>>>> 34f5d94b
 }