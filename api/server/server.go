--- conflicted
+++ resolved
@@ -1508,25 +1508,8 @@
 		return nil, err
 	}
 
-<<<<<<< HEAD
-	if proto != "unix" && (job.GetenvBool("Tls") || job.GetenvBool("TlsVerify")) {
-		tlsCert := job.Getenv("TlsCert")
-		tlsKey := job.Getenv("TlsKey")
-		cert, err := tls.LoadX509KeyPair(tlsCert, tlsKey)
-		if err != nil {
-			return fmt.Errorf("Couldn't load X509 key pair (%s, %s): %s. Key encrypted?",
-				tlsCert, tlsKey, err)
-		}
-		tlsConfig := &tls.Config{
-			NextProtos:   []string{"http/1.1"},
-			Certificates: []tls.Certificate{cert},
-			// Avoid fallback on insecure SSL protocols
-			MinVersion: tls.VersionTLS10,
-		}
-=======
 	if job.GetenvBool("Tls") || job.GetenvBool("TlsVerify") {
 		var tlsCa string
->>>>>>> ce1393cb
 		if job.GetenvBool("TlsVerify") {
 			tlsCa = job.Getenv("TlsCa")
 		}
